#![allow(dead_code)]
//! A renderer for polytopes, spinned off from [Miratope JS](https://github.com/OfficialURL/miratope).
//! Still in alpha development.
//!
//! ## What can Miratope do now?
//! Miratope can already load some polytopes and find out various properties
//! about them, and it can operate on them via various methods. We're still in
//! the early stages of porting the original Miratope's functionality, though.
//!
//! ## What are Miratope's goals?
//! We plan to eventually support all of the original Miratope's features,
//! as well as the following:
//!
//! * Various families of polytopes to build and render
//!   * All [regular polytopes](https://polytope.miraheze.org/wiki/Regular_polytope)
//!   * All known 3D and 4D [uniform polytopes](https://polytope.miraheze.org/wiki/Uniform_polytope)
//!   * Many of the known [CRFs](https://polytope.miraheze.org/wiki/Convex_regular-faced_polytope)
//! * Many operations to apply to these polytopes
//!   * [Duals](https://polytope.miraheze.org/wiki/Dual)
//!   * [Petrials](https://polytope.miraheze.org/wiki/Petrial)
//!   * [Prism products](https://polytope.miraheze.org/wiki/Prism_product)
//!   * [Tegum products](https://polytope.miraheze.org/wiki/Tegum_product)
//!   * [Pyramid products](https://polytope.miraheze.org/wiki/Pyramid_product)
//!   * [Convex hulls](https://polytope.miraheze.org/wiki/Convex_hull)
//! * Loading and saving into various formats
//!   * Support for the [Stella OFF format](https://www.software3d.com/StellaManual.php?prod=stella4D#import)
//!   * Support for the [GeoGebra GGB format](https://wiki.geogebra.org/en/Reference:File_Format)
//! * Localization
//!   * Automatic name generation in various languages for many shapes
//!
//! ## How do I use Miratope?
//! Miratope doesn't have a very good interface yet, so you'll have to download
//! the source code to do much of anything.
//!
//! ## Where do I get these "OFF files"?
//! The OFF file format is a format for storing certain kinds of geometric
//! shapes. Although not in widespread use, it has become the standard format
//! for those who investigate polyhedra and polytopes. It was initially meant
//! for the [Geomview software](https://people.sc.fsu.edu/~jburkardt/data/off/off.html),
//! and was later adapted for the [Stella software](https://www.software3d.com/StellaManual.php?prod=stella4D#import).
//! Miratope uses a further generalization of the Stella OFF format for any
//! amount of dimensions.
//!
//! Miratope does not yet include a library of OFF files. Nevertheless, many of
//! them can be downloaded from [OfficialURL's personal collection](https://drive.google.com/drive/u/0/folders/1nQZ-QVVBfgYSck4pkZ7he0djF82T9MVy).
//! Eventually, they'll be browsable from Miratope itself.
//!
//! ## Why is the rendering buggy?
//! Proper rendering, even in 3D, is a work in progress.

use bevy::prelude::*;
use bevy::reflect::TypeUuid;
use bevy::render::{camera::PerspectiveProjection, pipeline::PipelineDescriptor};
use bevy_egui::EguiPlugin;
use no_cull_pipeline::PbrNoBackfaceBundle;

#[allow(unused_imports)]
use lang::{Language, Options};
use polytope::{
    concrete::{off::*, Concrete},
    Polytope, *,
};
use ui::{input::CameraInputEvent, CrossSectionActive, CrossSectionState};

mod geometry;
mod lang;
mod no_cull_pipeline;
mod polytope;
mod ui;

trait Consts {
    type T;
    const EPS: Self::T;
    const PI: Self::T;
    const TAU: Self::T;
    const SQRT_2: Self::T;
}

impl Consts for f64 {
    type T = f64;
    const EPS: f64 = 1e-9;
    const PI: f64 = std::f64::consts::PI;
    const TAU: f64 = std::f64::consts::TAU;
    const SQRT_2: f64 = std::f64::consts::SQRT_2;
}

impl Consts for f32 {
    type T = f32;
    const EPS: f32 = 1e-5;
    const PI: f32 = std::f32::consts::PI;
    const TAU: f32 = std::f32::consts::TAU;
    const SQRT_2: f32 = std::f32::consts::SQRT_2;
}

/// The floating point type used for all calculations.
type Float = f64;

/// Loads all of the necessary systems for the application to run.
fn main() {
    App::build()
<<<<<<< HEAD
        .insert_resource(ClearColor(Color::rgb(0.0, 0.0, 0.0)))
        .insert_resource(Msaa { samples: 4 })
        .insert_resource(CrossSectionActive(false))
        .insert_resource(CrossSectionState::default())
=======
        .add_resource(ClearColor(Color::rgb(0.95, 0.95, 0.95)))
        .add_resource(Msaa { samples: 4 })
        .add_resource(CrossSectionActive(false))
        .add_resource(CrossSectionState::default())
>>>>>>> f7c52607
        .add_plugins(DefaultPlugins)
        .add_plugin(EguiPlugin)
        .add_plugin(ui::input::InputPlugin)
        .add_startup_system(setup.system())
        .add_system_to_stage(CoreStage::Update, ui::update_scale_factor.system())
        .add_system_to_stage(CoreStage::Update, ui::ui.system())
        .add_system_to_stage(CoreStage::Update, ui::update_cross_section_state.system())
        .add_system_to_stage(CoreStage::PostUpdate, ui::update_cross_section.system())
        .add_system_to_stage(CoreStage::PostUpdate, ui::update_changed_polytopes.system())
        .run();
}

/// Initializes the scene.
fn setup(
    mut commands: Commands,
    mut meshes: ResMut<Assets<Mesh>>,
    mut materials: ResMut<Assets<StandardMaterial>>,
    mut shaders: ResMut<Assets<Shader>>,
    mut pipelines: ResMut<Assets<PipelineDescriptor>>,
) {
    let pentagram = Concrete::star_polygon(5, 2);
    let poly = Concrete::duoprism(&pentagram, &pentagram);

    // Disables backface culling.
    pipelines.set_untracked(
        no_cull_pipeline::NO_CULL_PIPELINE_HANDLE,
        no_cull_pipeline::build_no_cull_pipeline(&mut shaders),
    );

    // Selected object (unused as of yet).
    materials.set_untracked(
        WIREFRAME_SELECTED_MATERIAL,
        Color::rgb_u8(126, 192, 255).into(),
    );

    // Unselected object (default material).
    let wf_unselected = materials.set(
        WIREFRAME_UNSELECTED_MATERIAL,
        Color::rgb_u8(48, 48, 48).into(),
    );

    // Camera configuration.
    let mut cam_anchor = Transform::default();
    let mut cam = Transform::default();
    CameraInputEvent::reset(&mut cam_anchor, &mut cam);

    commands
        .spawn()
        // Mesh
        .insert_bundle(PbrNoBackfaceBundle {
            mesh: meshes.add(poly.get_mesh()),
            material: materials.add(Color::rgb(0.93, 0.5, 0.93).into()),
            visible: Visible {
                is_visible: true,
                ..Default::default()
            },
            ..Default::default()
        })
        // Wireframe
        .with_children(|cb| {
            cb.spawn().insert_bundle(PbrNoBackfaceBundle {
                mesh: meshes.add(poly.get_wireframe()),
                material: wf_unselected,
                visible: Visible {
                    is_visible: true,
                    ..Default::default()
                },
                ..Default::default()
            });
        });

    commands.spawn().insert(poly);

    // Light source
    commands.spawn_bundle(LightBundle {
        transform: Transform::from_translation(Vec3::new(-2.0, 2.5, 2.0)),
        ..Default::default()
    });

    // camera anchor
    commands
        .spawn()
        .insert_bundle((GlobalTransform::default(), cam_anchor))
        .with_children(|cb| {
            // camera
            cb.spawn_bundle(PerspectiveCameraBundle {
                transform: cam,
                perspective_projection: PerspectiveProjection {
                    near: 0.0001,
                    ..Default::default()
                },
                ..Default::default()
            });
        });
}

const WIREFRAME_SELECTED_MATERIAL: HandleUntyped =
    HandleUntyped::weak_from_u64(StandardMaterial::TYPE_UUID, 0x82A3A5DD3A34CC21);
const WIREFRAME_UNSELECTED_MATERIAL: HandleUntyped =
    HandleUntyped::weak_from_u64(StandardMaterial::TYPE_UUID, 0x82A3A5DD3A34CC22);<|MERGE_RESOLUTION|>--- conflicted
+++ resolved
@@ -98,17 +98,10 @@
 /// Loads all of the necessary systems for the application to run.
 fn main() {
     App::build()
-<<<<<<< HEAD
         .insert_resource(ClearColor(Color::rgb(0.0, 0.0, 0.0)))
         .insert_resource(Msaa { samples: 4 })
         .insert_resource(CrossSectionActive(false))
         .insert_resource(CrossSectionState::default())
-=======
-        .add_resource(ClearColor(Color::rgb(0.95, 0.95, 0.95)))
-        .add_resource(Msaa { samples: 4 })
-        .add_resource(CrossSectionActive(false))
-        .add_resource(CrossSectionState::default())
->>>>>>> f7c52607
         .add_plugins(DefaultPlugins)
         .add_plugin(EguiPlugin)
         .add_plugin(ui::input::InputPlugin)
