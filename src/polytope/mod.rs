--- conflicted
+++ resolved
@@ -17,11 +17,8 @@
 pub mod off;
 pub mod ranked_poset;
 pub mod shapes;
-<<<<<<< HEAD
 pub mod slice;
-=======
 pub mod types;
->>>>>>> 726e9aa6
 
 /// The names for 0-elements, 1-elements, 2-elements, and so on.
 const ELEMENT_NAMES: [&str; 11] = [
@@ -201,15 +198,10 @@
         Self(Vec::new())
     }
 
-<<<<<<< HEAD
     /// Constructs a new, empty `RankVec<T>` with the capacity to store elements
     /// up to the specified rank.
-    fn with_capacity(rank: isize) -> Self {
-        RankVec(Vec::with_capacity((rank + 2) as usize))
-=======
-    pub fn with_capacity(capacity: usize) -> Self {
-        Self(Vec::with_capacity(capacity))
->>>>>>> 726e9aa6
+    fn with_capacity(rank: usize) -> Self {
+        Self(Vec::with_capacity(rank))
     }
 
     pub fn count(count: usize) -> Self {
@@ -310,16 +302,10 @@
         ElementList(Vec::with_capacity(capacity))
     }
 
-<<<<<<< HEAD
-    /// Returns the element list for the nullitopes in a polytope.
-    fn min() -> Self {
-        Self(vec![Element::min()])
-=======
     /// Returns the element list for the nullitope in a polytope with a given
     /// vertex count.
     pub fn min(vertex_count: usize) -> Self {
         Self(vec![Elements::min(vertex_count)])
->>>>>>> 726e9aa6
     }
 
     /// Returns the element list for the maximal element in a polytope with a
@@ -341,1134 +327,6 @@
     }
 }
 
-<<<<<<< HEAD
-impl Deref for ElementList {
-    type Target = Vec<Element>;
-
-    fn deref(&self) -> &Self::Target {
-        &self.0
-    }
-}
-
-impl DerefMut for ElementList {
-    fn deref_mut(&mut self) -> &mut Self::Target {
-        &mut self.0
-    }
-}
-
-#[derive(Debug, Clone)]
-/// The [ranked poset](https://en.wikipedia.org/wiki/Graded_poset) corresponding
-/// to an
-/// [abstract polytope](https://polytope.miraheze.org/wiki/Abstract_polytope).
-pub struct Abstract(RankVec<ElementList>);
-
-impl Abstract {
-    /// Initializes a polytope with an empty element list.
-    fn new() -> Self {
-        Abstract(RankVec::new())
-    }
-
-    /// Initializes a new polytope with the capacity needed to store elements up
-    /// to a given rank.
-    fn with_rank(rank: isize) -> Self {
-        Abstract(RankVec::with_capacity(rank))
-    }
-
-    /// Initializes a polytope from a vector of element lists.
-    fn from_vec(vec: Vec<ElementList>) -> Self {
-        Abstract(RankVec(vec))
-    }
-
-    /// Returns a reference to the minimal element of the polytope.
-    fn min(&self) -> &Element {
-        &self[0][0]
-    }
-
-    /// Pushes a minimal element with no superelements into the polytope. To be
-    /// used in circumstances where the elements are built up in layers.
-    fn push_min(&mut self) {
-        // If you're using this method, the polytope should be empty.
-        debug_assert!(self.0.is_empty());
-
-        self.push(ElementList::min());
-    }
-
-    /// Pushes a minimal element with no superelements into the polytope. To be
-    /// used in circumstances where the elements are built up in layers.
-    fn push_vertices(&mut self, vertex_count: usize) {
-        // If you're using this method, the polytope should consist of a single
-        // minimal element.
-        debug_assert_eq!(self.rank(), -1);
-
-        self.push(ElementList::vertices(vertex_count))
-    }
-
-    /// Pushes a maximal element into the polytope, with the facets as
-    /// subelements. To be used in circumstances where the elements are built up
-    /// in layers.
-    fn push_max(&mut self) {
-        let facet_count = self.el_count(self.rank());
-        self.push(ElementList::max(facet_count));
-    }
-
-    fn insert(&mut self, index: isize, value: ElementList) {
-        self.0.insert((index + 1) as usize, value);
-    }
-
-    /// Converts a polytope into its dual.
-    fn dual(&self) -> Self {
-        let mut clone = self.clone();
-        clone.dual_mut();
-        clone
-    }
-
-    /// Converts a polytope into its dual in place.
-    fn dual_mut(&mut self) {
-        let rank = self.rank();
-
-        for r in 0..=rank {
-            // Clears all subelements of the previous rank.
-            for mut el in self[r - 1].iter_mut() {
-                el.subs = Vec::new();
-            }
-
-            // Gets the elements of the previous and current rank mutably.
-            let (part1, part2) = self.split_at_mut(r);
-            let prev_rank = part1.last_mut().unwrap();
-            let cur_rank = &part2[0];
-
-            // Makes the subelements of the previous rank point to the
-            // corresponding superelements of the current rank.
-            for (idx, el) in cur_rank.iter().enumerate() {
-                for &sub in &el.subs {
-                    prev_rank[sub].subs.push(idx);
-                }
-            }
-        }
-
-        // Clears subelements of the maximal element.
-        self[rank][0].subs = Vec::new();
-
-        // Now that all of the incidences are backwards, there's only one thing
-        // left to do... flip!
-        self.reverse();
-    }
-
-    /// Gets the indices of the vertices of a given element in a polytope.
-    fn get_element_vertices(&self, rank: isize, idx: usize) -> Option<Vec<usize>> {
-        // A nullitope doesn't have vertices.
-        if rank == -1 {
-            return None;
-        }
-
-        let mut indices = vec![idx];
-
-        // Gets subindices of subindices, until reaching the vertices.
-        for r in (1..=rank).rev() {
-            let mut hash_subs = HashSet::new();
-
-            for idx in indices {
-                for &sub in &self[r][idx].subs {
-                    hash_subs.insert(sub);
-                }
-            }
-
-            indices = hash_subs.into_iter().collect();
-        }
-
-        Some(indices)
-    }
-
-    /// Gets the element with a given rank and index as a polytope.
-    fn get_element(&self, _rank: isize, _idx: usize) -> Option<Self> {
-        todo!()
-    }
-
-    fn section(&self, _rank_low: isize, _idx_low: usize, _rank_hi: isize, _idx_hi: usize) -> Self {
-        // assert incidence.
-
-        todo!()
-    }
-
-    /// Calls [has_min_max_elements](Abstract::has_min_max_elements),
-    /// [check_incidences](Abstract::check_incidences),
-    /// [is_dyadic](Abstract::is_dyadic), and
-    /// [is_strongly_connected](Abstract::is_strongly_connected).
-    fn full_check(&self) -> bool {
-        self.has_min_max_elements() && self.check_incidences() && self.is_dyadic()
-        // && self.is_strongly_connected()
-    }
-
-    /// Determines whether the polytope has a single minimal element and a
-    /// single maximal element. A valid polytope should always return `true`.
-    fn has_min_max_elements(&self) -> bool {
-        self.el_count(-1) == 1 && self.el_count(self.rank()) == 1
-    }
-
-    /// Checks whether all of the subelements refer to valid elements in the
-    /// polytope. If this returns `false`, then either the polytope hasn't been
-    /// fully built up, or there's something seriously wrong.
-    fn check_incidences(&self) -> bool {
-        for r in -1..self.rank() {
-            for element in self[r].iter() {
-                for &sub in &element.subs {
-                    if self[r - 1].get(sub).is_none() {
-                        return false;
-                    }
-                }
-            }
-        }
-
-        true
-    }
-
-    /// Determines whether the polytope satisfies the diamond property. A valid
-    /// non-fissary polytope should always return `true`.
-    fn is_dyadic(&self) -> bool {
-        #[derive(PartialEq)]
-        enum Count {
-            Once,
-            Twice,
-        }
-
-        // For every element, by looking through the subelements of its
-        // subelements, we need to find each exactly twice.
-        for r in 1..self.rank() {
-            for el in self[r].iter() {
-                let mut hash_sub_subs = HashMap::new();
-
-                for &sub in &el.subs {
-                    let sub_el = &self[r - 1][sub];
-
-                    for &sub_sub in &sub_el.subs {
-                        match hash_sub_subs.get(&sub_sub) {
-                            // Found for the first time.
-                            None => hash_sub_subs.insert(sub_sub, Count::Once),
-
-                            // Found for the second time.
-                            Some(Count::Once) => hash_sub_subs.insert(sub_sub, Count::Twice),
-
-                            // Found for the third time?! Abort!
-                            Some(Count::Twice) => return false,
-                        };
-                    }
-                }
-
-                // If any subsubelement was found only once, this also
-                // violates the diamond property.
-                for (_, count) in hash_sub_subs.into_iter() {
-                    if count == Count::Once {
-                        return false;
-                    }
-                }
-            }
-        }
-
-        true
-    }
-
-    /// Determines whether the polytope is connected. A valid non-compound
-    /// polytope should always return `true`.
-    fn is_connected(&self) -> bool {
-        todo!()
-    }
-
-    /// Determines whether the polytope is strongly connected. A valid
-    /// non-compound polytope should always return `true`.
-    fn is_strongly_connected(&self) -> bool {
-        todo!()
-    }
-
-    /// Takes the direct product of two polytopes. If the `min` flag is
-    /// turned off, it ignores the minimal elements of both of the factors and
-    /// adds one at the end. The `max` flag works analogously.
-    ///
-    /// The elements of this product are in one to one correspondence to pairs
-    /// of elements in the set of polytopes. The elements of a specific rank are
-    /// sorted first by lexicographic order of the ranks, then by lexicographic
-    /// order of the elements.
-    fn product(p: &Self, q: &Self, min: bool, max: bool) -> Self {
-        let p_rank = p.rank();
-        let q_rank = q.rank();
-
-        let p_low = -(min as isize);
-        let p_hi = p_rank - (!max as isize);
-
-        let q_low = -(min as isize);
-        let q_hi = q_rank - (!max as isize);
-
-        let rank = p_rank + q_rank + 1 - (!min as isize) - (!max as isize);
-
-        // Initializes the product with empty element lists.
-        let mut product = Self::with_rank(rank);
-        for _ in -1..=rank {
-            product.push(ElementList::new());
-        }
-
-        // We add the elements of a given rank in lexicographic order of the
-        // ranks. This vector memoizes how many elements of the same rank are
-        // added by the time we add those of the form (p_rank, q_rank). It
-        // stores this value in offset_memo[p_rank - p_low][q_rank - q_hi].
-        let mut offset_memo: Vec<Vec<_>> = Vec::new();
-        for p_rank in p_low..=p_hi {
-            let mut offset_memo_row = Vec::new();
-
-            for q_rank in q_low..=q_hi {
-                offset_memo_row.push(
-                    if p_rank == p_low || q_rank == q_hi {
-                        0
-                    } else {
-                        offset_memo[(p_rank - p_low - 1) as usize][(q_rank - q_low + 1) as usize]
-                    } + p.el_count(p_rank) * q.el_count(q_rank),
-                );
-            }
-
-            offset_memo.push(offset_memo_row);
-        }
-
-        // Gets the value stored in offset_memo[p_rank - p_low][q_rank - q_hi],
-        // or returns 0 if the indices are out of range.
-        let offset = |p_rank: isize, q_rank: isize| -> _ {
-            // The usize casts may overflow, but we really don't care about it.
-            if let Some(offset_memo_row) = offset_memo.get((p_rank - p_low) as usize) {
-                offset_memo_row
-                    .get((q_rank - q_low) as usize)
-                    .copied()
-                    .unwrap_or(0)
-            } else {
-                0
-            }
-        };
-
-        // Every element of the product is in one to one correspondence with
-        // a pair of an element from p and an element from q. This function
-        // finds the position we placed it in.
-        let get_element_index = |p_rank, p_idx, q_rank, q_idx| -> _ {
-            offset(p_rank - 1, q_rank + 1) + p_idx * q.el_count(q_rank) + q_idx
-        };
-
-        // Adds elements in order of rank.
-        for prod_rank in -1..=rank {
-            // Adds elements by lexicographic order of the ranks.
-            for p_els_rank in p_low..=p_hi {
-                let q_els_rank = prod_rank - p_els_rank - (min as isize);
-                if q_els_rank < q_low || q_els_rank > q_hi {
-                    continue;
-                }
-
-                // Takes the product of every element in p with rank p_els_rank,
-                // with every element in q with rank q_els_rank.
-                for (p_idx, p_el) in p[p_els_rank].iter().enumerate() {
-                    for (q_idx, q_el) in q[q_els_rank].iter().enumerate() {
-                        let mut subs = Vec::new();
-
-                        // Products of p's subelements with q.
-                        if p_els_rank != 0 || min {
-                            for &s in &p_el.subs {
-                                subs.push(get_element_index(p_els_rank - 1, s, q_els_rank, q_idx))
-                            }
-                        }
-
-                        // Products of q's subelements with p.
-                        if q_els_rank != 0 || min {
-                            for &s in &q_el.subs {
-                                subs.push(get_element_index(p_els_rank, p_idx, q_els_rank - 1, s))
-                            }
-                        }
-
-                        product[prod_rank].push(Element { subs })
-                    }
-                }
-            }
-        }
-
-        // If !min, we have to set a minimal element manually.
-        if !min {
-            product[-1] = ElementList::min();
-            product[0] = ElementList::vertices(p.el_count(0) * q.el_count(0));
-        }
-
-        // If !max, we have to set a maximal element manually.
-        if !max {
-            product[rank] = ElementList::max(product.el_count(rank - 1));
-        }
-
-        product
-    }
-}
-
-impl Polytope for Abstract {
-    /// Returns the rank of the polytope.
-    fn rank(&self) -> isize {
-        self.0.len() as isize - 2
-    }
-
-    /// Gets the number of elements of a given rank.
-    fn el_count(&self, rank: isize) -> usize {
-        if let Some(els) = self.get(rank) {
-            els.0.len()
-        } else {
-            0
-        }
-    }
-
-    /// Gets the number of elements of all ranks.
-    fn el_counts(&self) -> RankVec<usize> {
-        let mut counts = RankVec::with_capacity(self.rank());
-
-        for r in -1..=self.rank() {
-            counts.push(self[r].len())
-        }
-
-        counts
-    }
-
-    /// Returns the unique polytope of rank −1.
-    fn nullitope() -> Self {
-        Abstract::from_vec(vec![ElementList::min()])
-    }
-
-    /// Returns the unique polytope of rank 0.
-    fn point() -> Self {
-        Abstract::from_vec(vec![ElementList::min(), ElementList::max(1)])
-    }
-
-    /// Returns the unique polytope of rank 1.
-    fn dyad() -> Self {
-        Abstract::from_vec(vec![
-            ElementList::min(),
-            ElementList::vertices(2),
-            ElementList::max(2),
-        ])
-    }
-
-    /// Returns the unique polytope of rank 2 with a given amount of vertices.
-    fn polygon(n: usize) -> Self {
-        assert!(n >= 2);
-
-        let nullitope = ElementList::min();
-        let mut vertices = ElementList::with_capacity(n);
-        let mut edges = ElementList::with_capacity(n);
-        let maximal = ElementList::max(n);
-
-        for i in 1..=n {
-            vertices.push(Element { subs: vec![0] });
-
-            edges.push(Element {
-                subs: vec![i % n, (i + 1) % n],
-            });
-        }
-
-        Abstract::from_vec(vec![nullitope, vertices, edges, maximal])
-    }
-
-    fn duopyramid(p: &Self, q: &Self) -> Self {
-        Self::product(p, q, true, true)
-    }
-
-    fn duoprism(p: &Self, q: &Self) -> Self {
-        Self::product(p, q, false, true)
-    }
-
-    fn duotegum(p: &Self, q: &Self) -> Self {
-        Self::product(p, q, true, false)
-    }
-
-    fn duocomb(p: &Self, q: &Self) -> Self {
-        Self::product(p, q, false, false)
-    }
-
-    fn ditope(&self) -> Self {
-        let mut clone = self.clone();
-        clone.ditope_mut();
-        clone
-    }
-
-    fn ditope_mut(&mut self) {
-        let rank = self.rank();
-        let max = self[rank][0].clone();
-
-        self[rank].push(max);
-        self.push(ElementList::max(2));
-    }
-
-    fn hosotope(&self) -> Self {
-        let mut clone = self.clone();
-        clone.hosotope_mut();
-        clone
-    }
-
-    fn hosotope_mut(&mut self) {
-        let min = self[-1][0].clone();
-
-        self[-1].push(min);
-        self.insert(-1, ElementList::max(2));
-    }
-
-    fn antiprism(&self) -> Self {
-        todo!()
-    }
-
-    fn orientable(&self) -> bool {
-        todo!()
-    }
-}
-
-impl Deref for Abstract {
-    type Target = RankVec<ElementList>;
-
-    fn deref(&self) -> &Self::Target {
-        &self.0
-    }
-}
-
-impl DerefMut for Abstract {
-    fn deref_mut(&mut self) -> &mut Self::Target {
-        &mut self.0
-    }
-}
-
-#[derive(Debug, Clone)]
-/// Represents a
-/// [concrete polytope](https://polytope.miraheze.org/wiki/Polytope), which is
-/// an [`Abstract`] together with the corresponding vertices.
-pub struct Concrete {
-    /// The list of vertices as points in Euclidean space.
-    pub vertices: Vec<Point>,
-
-    /// The underlying abstract polytope.
-    pub abs: Abstract,
-}
-
-impl Concrete {
-    pub fn new(vertices: Vec<Point>, abs: Abstract) -> Self {
-        // There must be as many abstract vertices as concrete ones.
-        debug_assert_eq!(vertices.len(), abs.el_count(0));
-
-        if let Some(vertex0) = vertices.get(0) {
-            for vertex1 in &vertices {
-                debug_assert_eq!(vertex0.len(), vertex1.len());
-            }
-        }
-
-        Self { vertices, abs }
-    }
-
-    /// Returns the rank of the polytope.
-    pub fn rank(&self) -> isize {
-        self.abs.rank()
-    }
-
-    /// Returns the number of dimensions of the space the polytope lives in,
-    /// or `None` in the case of the nullitope.
-    pub fn dim(&self) -> Option<usize> {
-        Some(self.vertices.get(0)?.len())
-    }
-
-    /// Scales a polytope by a given factor.
-    pub fn scale(mut self, k: f64) -> Self {
-        for v in &mut self.vertices {
-            *v *= k;
-        }
-
-        self
-    }
-
-    /// Shifts all vertices by a given vector.
-    pub fn shift(mut self, o: Point) -> Self {
-        for v in &mut self.vertices {
-            *v -= &o;
-        }
-
-        self
-    }
-
-    /// Recenters a polytope so that the gravicenter is at the origin.
-    pub fn recenter(self) -> Self {
-        if let Some(gravicenter) = self.gravicenter() {
-            self.shift(gravicenter)
-        } else {
-            self
-        }
-    }
-
-    /// Applies a matrix to all vertices of a polytope.
-    pub fn apply(mut self, m: &Matrix) -> Self {
-        for v in &mut self.vertices {
-            *v = m * v.clone();
-        }
-
-        self
-    }
-
-    /// Calculates the circumsphere of a polytope. Returns it if the polytope
-    /// has one, and returns `None` otherwise.
-    pub fn circumsphere(&self) -> Option<Hypersphere> {
-        let mut vertices = self.vertices.iter();
-        const EPS: f64 = 1e-9;
-
-        let v0 = vertices.next().expect("Polytope has no vertices!").clone();
-        let mut o: Point = v0.clone();
-        let mut h = Subspace::new(v0.clone());
-
-        for v in vertices {
-            // If the new vertex does not lie on the hyperplane of the others:
-            if let Some(b) = h.add(&v) {
-                // Calculates the new circumcenter.
-                let k = ((&o - v).norm_squared() - (&o - &v0).norm_squared())
-                    / (2.0 * (v - &v0).dot(&b));
-
-                o += k * b;
-            }
-            // If the new vertex lies on the others' hyperplane, but is not at
-            // the correct distance from the first vertex:
-            else if ((&o - &v0).norm() - (&o - v).norm()).abs() > EPS {
-                return None;
-            }
-        }
-
-        Some(Hypersphere {
-            radius: (&o - v0).norm(),
-            center: o,
-        })
-    }
-
-    /// Gets the gravicenter of a polytope, or `None` in the case of the
-    /// nullitope.
-    pub fn gravicenter(&self) -> Option<Point> {
-        let mut g: Point = vec![0.0; self.dim()? as usize].into();
-
-        for v in &self.vertices {
-            g += v;
-        }
-
-        Some(g / (self.vertices.len() as f64))
-    }
-
-    /// Gets the edge lengths of all edges in the polytope, in order.
-    pub fn edge_lengths(&self) -> Vec<f64> {
-        let mut edge_lengths = Vec::new();
-
-        // If there are no edges, we just return the empty vector.
-        if let Some(edges) = self.abs.get(1) {
-            edge_lengths.reserve_exact(edges.len());
-
-            for edge in edges.iter() {
-                let sub0 = edge.subs[0];
-                let sub1 = edge.subs[1];
-
-                edge_lengths.push((&self.vertices[sub0] - &self.vertices[sub1]).norm());
-            }
-        }
-
-        edge_lengths
-    }
-
-    pub fn is_equilateral_with_len(&self, len: f64) -> bool {
-        const EPS: f64 = 1e-9;
-        let edge_lengths = self.edge_lengths().into_iter();
-
-        // Checks that every other edge length is equal to the first.
-        for edge_len in edge_lengths {
-            if (edge_len - len).abs() > EPS {
-                return false;
-            }
-        }
-
-        true
-    }
-
-    /// Checks whether a polytope is equilateral to a fixed precision.
-    pub fn is_equilateral(&self) -> bool {
-        if let Some(edges) = self.abs.get(1) {
-            if let Some(edge) = edges.get(0) {
-                let vertices = edge
-                    .subs
-                    .iter()
-                    .map(|&v| &self.vertices[v])
-                    .collect::<Vec<_>>();
-                let (v0, v1) = (vertices[0], vertices[1]);
-
-                return self.is_equilateral_with_len((v0 - v1).norm());
-            }
-        }
-
-        true
-    }
-
-    /// I haven't actually implemented this in the general case.
-    pub fn midradius(&self) -> f64 {
-        let vertices = &self.vertices;
-        let edges = &self[0];
-        let edge = &edges[0];
-
-        let sub0 = edge.subs[0];
-        let sub1 = edge.subs[1];
-
-        (&vertices[sub0] + &vertices[sub1]).norm() / 2.0
-    }
-
-    /// Returns the dual of a polytope, or `None` if any facets pass through the
-    /// origin.
-    pub fn dual(&self) -> Option<Self> {
-        let mut clone = self.clone();
-        clone.dual_mut()?;
-        Some(clone)
-    }
-
-    /// Builds the dual of a polytope in place, or does nothing in case any
-    /// facets go through the origin. Returns the dual if successful, and `None`
-    /// otherwise.
-    pub fn dual_mut(&mut self) -> Option<&mut Self> {
-        self.dual_mut_with_sphere(&Hypersphere::unit(self.dim().unwrap_or(1)))
-    }
-
-    /// Returns the dual of a polytope with a given reciprocation sphere, or
-    /// `None` if any facets pass through the reciprocation center.
-    pub fn dual_with_sphere(&self, sphere: &Hypersphere) -> Option<Self> {
-        let mut clone = self.clone();
-        clone.dual_mut_with_sphere(sphere)?;
-        Some(clone)
-    }
-
-    /// Builds the dual of a polytope with a given reciprocation sphere in
-    /// place, or does nothing in case any facets go through the reciprocation
-    /// center. Returns the dual if successful, and `None` otherwise.
-    pub fn dual_mut_with_sphere(&mut self, sphere: &Hypersphere) -> Option<&mut Self> {
-        const EPS: f64 = 1e-9;
-
-        // If we're dealing with a nullitope or point, the dual is itself.
-        //
-        // TODO: maybe also reciprocate the point geometrically?
-        let rank = self.rank();
-        if rank < 1 {
-            return Some(self);
-        }
-
-        // We project the sphere's center onto the polytope's hyperplane to
-        // avoid skew weirdness.
-        let h = Subspace::from_points(&self.vertices);
-        let o = h.project(&sphere.center);
-
-        let mut projections;
-
-        // We project our inversion center onto each of the facets.
-        if rank >= 2 {
-            let facet_count = self.el_count(rank - 1);
-            projections = Vec::with_capacity(facet_count);
-
-            for idx in 0..facet_count {
-                projections.push(
-                    Subspace::from_points(&self.get_element_vertices(rank - 1, idx).unwrap())
-                        .project(&o),
-                );
-            }
-        }
-        // If our polytope is 1D, the vertices themselves are the facets.
-        else {
-            projections = self.vertices.clone();
-        }
-
-        // Reciprocates the projected points.
-        for v in projections.iter_mut() {
-            *v -= &o;
-            let s = v.norm_squared();
-
-            // If any face passes through the dual center, the dual does
-            // not exist, and we return early.
-            if s < EPS {
-                return None;
-            }
-
-            *v /= s;
-            *v += &o;
-        }
-
-        self.vertices = projections;
-
-        // Takes the abstract dual.
-        self.abs.dual_mut();
-
-        Some(self)
-    }
-
-    /// Gets the (geometric) vertices of an element on the polytope.
-    pub fn get_element_vertices(&self, rank: isize, idx: usize) -> Option<Vec<Point>> {
-        Some(
-            self.abs
-                .get_element_vertices(rank, idx)?
-                .iter()
-                .map(|&v| self.vertices[v].clone())
-                .collect(),
-        )
-    }
-
-    /// Gets an element of a polytope, as its own polytope.
-    pub fn get_element(&self, rank: isize, idx: usize) -> Option<Self> {
-        Some(Concrete {
-            vertices: self.get_element_vertices(rank, idx)?,
-            abs: self.abs.get_element(rank, idx)?,
-        })
-    }
-
-    /// Gets the [vertex figure](https://polytope.miraheze.org/wiki/Vertex_figure)
-    /// of a polytope corresponding to a given vertex.
-    pub fn verf(&self, idx: usize) -> Option<Self> {
-        self.dual()?.get_element(self.rank() - 1, idx)?.dual()
-    }
-
-    /// Generates the vertices for either a tegum or a pyramid product with two
-    /// given vertex sets and a given height.
-    fn duopyramid_vertices(p: &[Point], q: &[Point], height: f64, tegum: bool) -> Vec<Point> {
-        let p_dim = p[0].len();
-        let q_dim = q[0].len();
-
-        let dim = p_dim + q_dim + tegum as usize;
-
-        let mut vertices = Vec::with_capacity(p.len() + q.len());
-
-        // The vertices corresponding to products of p's nullitope with q's
-        // vertices.
-        for q_vertex in q {
-            let mut prod_vertex = Vec::with_capacity(dim);
-            let pad = p_dim;
-
-            // Pads prod_vertex to the left.
-            prod_vertex.resize(pad, 0.0);
-
-            // Copies q_vertex into prod_vertex.
-            for &c in q_vertex.iter() {
-                prod_vertex.push(c);
-            }
-
-            // Adds the height, in case of a pyramid product.
-            if !tegum {
-                prod_vertex.push(height / 2.0);
-            }
-
-            vertices.push(prod_vertex.into());
-        }
-
-        // The vertices corresponding to products of q's nullitope with p's
-        // vertices.
-        for p_vertex in p {
-            let mut prod_vertex = Vec::with_capacity(dim);
-
-            // Copies p_vertex into prod_vertex.
-            for &c in p_vertex.iter() {
-                prod_vertex.push(c);
-            }
-
-            // Pads prod_vertex to the right.
-            prod_vertex.resize(p_dim + q_dim, 0.0);
-
-            // Adds the height, in case of a pyramid product.
-            if !tegum {
-                prod_vertex.push(-height / 2.0);
-            }
-
-            vertices.push(prod_vertex.into());
-        }
-
-        vertices
-    }
-
-    /// Generates the vertices for a duoprism with two given vertex sets.
-    fn duoprism_vertices(p: &[Point], q: &[Point]) -> Vec<Point> {
-        let mut vertices = Vec::with_capacity(p.len() * q.len());
-
-        // Concatenates all pairs of vertices in order.
-        for p_vertex in p {
-            for q_vertex in q {
-                let p_vertex = p_vertex.into_iter();
-                let q_vertex = q_vertex.into_iter();
-
-                vertices.push(p_vertex.chain(q_vertex).cloned().collect::<Vec<_>>().into());
-            }
-        }
-
-        vertices
-    }
-
-    fn duopyramid_with_height(p: &Self, q: &Self, height: f64) -> Self {
-        Self::new(
-            Self::duopyramid_vertices(&p.vertices, &q.vertices, height, false),
-            Abstract::duopyramid(&p.abs, &q.abs),
-        )
-    }
-}
-
-impl Polytope for Concrete {
-    fn rank(&self) -> isize {
-        self.abs.rank()
-    }
-
-    fn el_count(&self, rank: isize) -> usize {
-        self.abs.el_count(rank)
-    }
-
-    fn el_counts(&self) -> RankVec<usize> {
-        self.abs.el_counts()
-    }
-
-    fn nullitope() -> Self {
-        Self {
-            abs: Abstract::nullitope(),
-            vertices: Vec::new(),
-        }
-    }
-
-    fn point() -> Self {
-        Self::new(vec![vec![].into()], Abstract::point())
-    }
-
-    fn dyad() -> Self {
-        Self::new(vec![vec![-0.5].into(), vec![0.5].into()], Abstract::dyad())
-    }
-
-    fn polygon(n: usize) -> Self {
-        Self::reg_polygon(n, 1)
-    }
-
-    fn duopyramid(p: &Self, q: &Self) -> Self {
-        Self::duopyramid_with_height(p, q, 1.0)
-    }
-
-    fn duoprism(p: &Self, q: &Self) -> Self {
-        Self::new(
-            Self::duoprism_vertices(&p.vertices, &q.vertices),
-            Abstract::duoprism(&p.abs, &q.abs),
-        )
-    }
-
-    fn duotegum(p: &Self, q: &Self) -> Self {
-        Self::new(
-            Self::duopyramid_vertices(&p.vertices, &q.vertices, 0.0, true),
-            Abstract::duotegum(&p.abs, &q.abs),
-        )
-    }
-
-    fn duocomb(p: &Self, q: &Self) -> Self {
-        Self::new(
-            Self::duoprism_vertices(&p.vertices, &q.vertices),
-            Abstract::duocomb(&p.abs, &q.abs),
-        )
-    }
-
-    fn ditope(&self) -> Self {
-        Self {
-            vertices: self.vertices.clone(),
-            abs: self.abs.ditope(),
-        }
-    }
-
-    fn ditope_mut(&mut self) {
-        self.abs.ditope_mut();
-    }
-
-    fn hosotope(&self) -> Self {
-        Self {
-            vertices: vec![vec![-0.5].into(), vec![0.5].into()],
-            abs: self.abs.hosotope(),
-        }
-    }
-
-    fn hosotope_mut(&mut self) {
-        self.vertices = vec![vec![-0.5].into(), vec![0.5].into()];
-        self.abs.hosotope_mut();
-    }
-
-    fn antiprism(&self) -> Self {
-        todo!()
-    }
-
-    fn simplex(rank: isize) -> Self {
-        if rank == -1 {
-            Self::nullitope()
-        } else {
-            let dim = rank as usize;
-            let mut vertices = Vec::with_capacity(dim + 1);
-
-            // Adds all points with a single entry equal to √2/2, and all others
-            // equal to 0.
-            for i in 0..dim {
-                let mut v = vec![0.0; dim];
-                v[i] = SQRT_2 / 2.0;
-                vertices.push(v.into());
-            }
-
-            // Adds the remaining vertex, all of whose coordinates are equal.
-            let a = (1.0 - ((dim + 1) as f64).sqrt()) * SQRT_2 / (2.0 * dim as f64);
-            vertices.push(vec![a; dim].into());
-
-            Concrete {
-                vertices,
-                abs: Abstract::simplex(rank),
-            }
-            .recenter()
-        }
-    }
-
-    fn orientable(&self) -> bool {
-        self.abs.orientable()
-    }
-}
-
-impl Index<isize> for Concrete {
-    type Output = ElementList;
-
-    /// Gets the list of elements with a given rank.
-    fn index(&self, rank: isize) -> &Self::Output {
-        &self.abs[rank]
-    }
-}
-
-impl IndexMut<isize> for Concrete {
-    /// Gets the list of elements with a given rank.
-    fn index_mut(&mut self, rank: isize) -> &mut Self::Output {
-        &mut self.abs[rank]
-    }
-}
-
-/// A [`Concrete`], together with a triangulation used to render it.
-#[derive(Debug, Clone)]
-pub struct Renderable {
-    /// The underlying concrete polytope.
-    pub concrete: Concrete,
-
-    /// Extra vertices that might be needed for the triangulation.
-    extra_vertices: Vec<Point>,
-
-    /// Indices of the vertices that make up the triangles.
-    triangles: Vec<[usize; 3]>,
-}
-
-impl Renderable {
-    /// Generates the triangulation of a `Concrete`.
-    pub fn new(concrete: Concrete) -> Self {
-        // let vertices = &concrete.vertices;
-        let edges = concrete.abs.get(1).unwrap();
-        let faces = concrete.abs.get(2).unwrap();
-
-        let extra_vertices = Vec::new();
-        let mut triangles = Vec::new();
-
-        for face in faces.iter() {
-            let edge_i = *face.subs.first().expect("no indices in face");
-            let vert_i = edges
-                .get(edge_i)
-                .expect("Index out of bounds: you probably screwed up the polytope's indices.")
-                .subs[0];
-
-            for verts in face.subs[1..].iter().map(|&i| {
-                let edge = &edges[i];
-                assert_eq!(edge.subs.len(), 2, "edges has more than two subelements");
-                [edge.subs[0], edge.subs[1]]
-            }) {
-                let [vert_j, vert_k]: [usize; 2] = verts;
-                if vert_i != vert_j && vert_i != vert_k {
-                    triangles.push([vert_i, vert_j, vert_k]);
-                }
-            }
-        }
-
-        Renderable {
-            concrete,
-            extra_vertices,
-            triangles,
-        }
-    }
-
-    /// Gets the coordinates of the vertices, after projecting down into 3D.
-    fn get_vertex_coords(&self) -> Vec<[f32; 3]> {
-        // Enables orthogonal projection.
-        const ORTHOGONAL: bool = false;
-
-        let vert_iter = self
-            .concrete
-            .vertices
-            .iter()
-            .chain(self.extra_vertices.iter());
-
-        // If the polytope is at most 3D, we just embed it into 3D space.
-        if ORTHOGONAL || self.concrete.dim().unwrap_or(0) <= 3 {
-            vert_iter
-                .map(|point| {
-                    let mut iter = point.iter().copied().take(3);
-                    let x = iter.next().unwrap_or(0.0);
-                    let y = iter.next().unwrap_or(0.0);
-                    let z = iter.next().unwrap_or(0.0);
-                    [x as f32, y as f32, z as f32]
-                })
-                .collect()
-        }
-        // Else, we project it down.
-        else {
-            // Distance from the projection planes.
-            const DIST: f64 = 10.0;
-
-            vert_iter
-                .map(|point| {
-                    let factor: f64 = point.iter().skip(3).map(|x| x + DIST).product();
-
-                    // We scale the first three coordinates accordingly.
-                    let mut iter = point.iter().copied().take(3);
-                    let x: f64 = iter.next().unwrap() / factor;
-                    let y: f64 = iter.next().unwrap() / factor;
-                    let z: f64 = iter.next().unwrap() / factor;
-                    [x as f32, y as f32, z as f32]
-                })
-                .collect()
-        }
-    }
-
-    /// Generates a mesh from the polytope.
-    pub fn get_mesh(&self) -> Mesh {
-        let vertices = self.get_vertex_coords();
-        let mut indices = Vec::with_capacity(self.triangles.len() * 3);
-        for &[i, j, k] in &self.triangles {
-            indices.push(i as u16);
-            indices.push(j as u16);
-            indices.push(k as u16);
-        }
-
-        let mut mesh = Mesh::new(PrimitiveTopology::TriangleList);
-        mesh.set_attribute(
-            Mesh::ATTRIBUTE_NORMAL,
-            vec![[0.0, 1.0, 0.0]; vertices.len()],
-        );
-        mesh.set_attribute(Mesh::ATTRIBUTE_UV_0, vec![[0.0, 0.0]; vertices.len()]);
-        mesh.set_attribute(Mesh::ATTRIBUTE_POSITION, vertices);
-        mesh.set_indices(Some(Indices::U16(indices)));
-
-        mesh
-    }
-
-    /// Generates the wireframe for a polytope.
-    pub fn get_wireframe(&self) -> Mesh {
-        let edges = self.concrete.abs.get(1).unwrap();
-        let vertices = self.get_vertex_coords();
-        let mut indices = Vec::with_capacity(edges.len() * 2);
-        for edge in edges.iter() {
-            indices.push(edge.subs[0] as u16);
-            indices.push(edge.subs[1] as u16);
-        }
-
-        let mut mesh = Mesh::new(PrimitiveTopology::LineList);
-        mesh.set_attribute(
-            Mesh::ATTRIBUTE_NORMAL,
-            vec![[0.0, 1.0, 0.0]; vertices.len()],
-        );
-        mesh.set_attribute(Mesh::ATTRIBUTE_UV_0, vec![[0.0, 0.0]; vertices.len()]);
-        mesh.set_attribute(Mesh::ATTRIBUTE_POSITION, vertices);
-        mesh.set_indices(Some(Indices::U16(indices)));
-
-        mesh
-    }
-}
-
-=======
->>>>>>> 726e9aa6
 #[cfg(test)]
 mod tests {
     use super::*;
